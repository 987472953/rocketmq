/*
 * Licensed to the Apache Software Foundation (ASF) under one or more
 * contributor license agreements.  See the NOTICE file distributed with
 * this work for additional information regarding copyright ownership.
 * The ASF licenses this file to You under the Apache License, Version 2.0
 * (the "License"); you may not use this file except in compliance with
 * the License.  You may obtain a copy of the License at
 *
 *     http://www.apache.org/licenses/LICENSE-2.0
 *
 * Unless required by applicable law or agreed to in writing, software
 * distributed under the License is distributed on an "AS IS" BASIS,
 * WITHOUT WARRANTIES OR CONDITIONS OF ANY KIND, either express or implied.
 * See the License for the specific language governing permissions and
 * limitations under the License.
 */
package org.apache.rocketmq.client.consumer;

import java.io.ByteArrayOutputStream;
import java.lang.reflect.Field;
import java.net.InetSocketAddress;
import java.util.Collections;
import java.util.HashSet;
import java.util.List;
import java.util.Map;
import java.util.Set;
import java.util.concurrent.ConcurrentMap;
import java.util.concurrent.CountDownLatch;
import java.util.concurrent.TimeUnit;
import java.util.concurrent.atomic.AtomicBoolean;
import java.util.concurrent.atomic.AtomicLong;
import java.util.concurrent.atomic.AtomicReference;
import org.apache.commons.lang3.reflect.FieldUtils;
import org.apache.rocketmq.client.consumer.listener.ConsumeConcurrentlyContext;
import org.apache.rocketmq.client.consumer.listener.ConsumeConcurrentlyStatus;
import org.apache.rocketmq.client.consumer.listener.ConsumeOrderlyContext;
import org.apache.rocketmq.client.consumer.listener.ConsumeOrderlyStatus;
import org.apache.rocketmq.client.consumer.listener.MessageListenerConcurrently;
import org.apache.rocketmq.client.consumer.listener.MessageListenerOrderly;
import org.apache.rocketmq.client.exception.MQBrokerException;
import org.apache.rocketmq.client.exception.MQClientException;
import org.apache.rocketmq.client.impl.CommunicationMode;
import org.apache.rocketmq.client.impl.FindBrokerResult;
import org.apache.rocketmq.client.impl.MQClientAPIImpl;
import org.apache.rocketmq.client.impl.MQClientManager;
import org.apache.rocketmq.client.impl.consumer.ConsumeMessageConcurrentlyService;
import org.apache.rocketmq.client.impl.consumer.ConsumeMessageOrderlyService;
import org.apache.rocketmq.client.impl.consumer.DefaultMQPushConsumerImpl;
import org.apache.rocketmq.client.impl.consumer.ProcessQueue;
import org.apache.rocketmq.client.impl.consumer.PullAPIWrapper;
import org.apache.rocketmq.client.impl.consumer.PullMessageService;
import org.apache.rocketmq.client.impl.consumer.PullRequest;
import org.apache.rocketmq.client.impl.consumer.PullResultExt;
import org.apache.rocketmq.client.impl.consumer.RebalanceImpl;
import org.apache.rocketmq.client.impl.factory.MQClientInstance;
import org.apache.rocketmq.common.message.MessageClientExt;
import org.apache.rocketmq.common.message.MessageDecoder;
import org.apache.rocketmq.common.message.MessageExt;
import org.apache.rocketmq.common.message.MessageQueue;
import org.apache.rocketmq.common.protocol.header.PullMessageRequestHeader;
import org.apache.rocketmq.common.protocol.heartbeat.MessageModel;
import org.apache.rocketmq.remoting.RPCHook;
import org.apache.rocketmq.remoting.exception.RemotingException;
import org.junit.AfterClass;
import org.junit.Assert;
import org.junit.Before;
import org.junit.Test;
import org.junit.runner.RunWith;
import org.mockito.Mock;
import org.mockito.invocation.InvocationOnMock;
import org.mockito.junit.MockitoJUnitRunner;
import org.mockito.stubbing.Answer;

import static org.assertj.core.api.Assertions.assertThat;
import static org.assertj.core.api.Fail.failBecauseExceptionWasNotThrown;
import static org.mockito.ArgumentMatchers.any;
import static org.mockito.ArgumentMatchers.anyBoolean;
import static org.mockito.ArgumentMatchers.anyInt;
import static org.mockito.ArgumentMatchers.anyLong;
import static org.mockito.ArgumentMatchers.anyString;
import static org.mockito.ArgumentMatchers.nullable;
import static org.mockito.Mockito.doReturn;
import static org.mockito.Mockito.spy;
import static org.mockito.Mockito.when;

@RunWith(MockitoJUnitRunner.Silent.class)
public class DefaultMQPushConsumerTest {
    private String consumerGroup;
    private String topic = "FooBar";
    private String brokerName = "BrokerA";
    private MQClientInstance mQClientFactory;
    private final byte[] msgBody = Long.toString(System.currentTimeMillis()).getBytes();

    @Mock
    private MQClientAPIImpl mQClientAPIImpl;
    private PullAPIWrapper pullAPIWrapper;
    private RebalanceImpl rebalanceImpl;
<<<<<<< HEAD
    private DefaultMQPushConsumer pushConsumer;
    private AtomicLong queueOffset = new AtomicLong(1024);;
=======
    private RebalancePushImpl rebalancePushImpl;
    private static DefaultMQPushConsumer pushConsumer;
>>>>>>> 13933297

    @Before
    public void init() throws Exception {
        ConcurrentMap<String, MQClientInstance> factoryTable = (ConcurrentMap<String, MQClientInstance>) FieldUtils.readDeclaredField(MQClientManager.getInstance(), "factoryTable", true);
<<<<<<< HEAD
        for (MQClientInstance instance : factoryTable.values()) {
            instance.shutdown();
        }
        factoryTable.clear();

=======
        for (Map.Entry<String, MQClientInstance> entry : factoryTable.entrySet()) {
            entry.getValue().shutdown();
        }
        factoryTable.clear();

        when(mQClientAPIImpl.pullMessage(anyString(), any(PullMessageRequestHeader.class),
            anyLong(), any(CommunicationMode.class), nullable(PullCallback.class)))
            .thenAnswer(new Answer<PullResult>() {
                @Override
                public PullResult answer(InvocationOnMock mock) throws Throwable {
                    PullMessageRequestHeader requestHeader = mock.getArgument(1);
                    MessageClientExt messageClientExt = new MessageClientExt();
                    messageClientExt.setTopic(topic);
                    messageClientExt.setQueueId(0);
                    messageClientExt.setMsgId("123");
                    messageClientExt.setBody(new byte[] {'a'});
                    messageClientExt.setOffsetMsgId("234");
                    messageClientExt.setBornHost(new InetSocketAddress(8080));
                    messageClientExt.setStoreHost(new InetSocketAddress(8080));
                    PullResult pullResult = createPullResult(requestHeader, PullStatus.FOUND, Collections.<MessageExt>singletonList(messageClientExt));
                    ((PullCallback) mock.getArgument(4)).onSuccess(pullResult);
                    return pullResult;
                }
            });

>>>>>>> 13933297
        consumerGroup = "FooBarGroup" + System.currentTimeMillis();
        pushConsumer = new DefaultMQPushConsumer(consumerGroup);
        pushConsumer.setNamesrvAddr("127.0.0.1:9876");
        pushConsumer.setPullInterval(60 * 1000);
        pushConsumer.setClientRebalance(false);

        pushConsumer.registerMessageListener(new MessageListenerConcurrently() {
            @Override
            public ConsumeConcurrentlyStatus consumeMessage(List<MessageExt> msgs,
                ConsumeConcurrentlyContext context) {
                return null;
            }
        });

        DefaultMQPushConsumerImpl pushConsumerImpl = pushConsumer.getDefaultMQPushConsumerImpl();

        // suppress updateTopicRouteInfoFromNameServer
        pushConsumer.changeInstanceNameToPID();
        mQClientFactory = MQClientManager.getInstance().getOrCreateMQClientInstance(pushConsumer, (RPCHook) FieldUtils.readDeclaredField(pushConsumerImpl, "rpcHook", true));
        FieldUtils.writeDeclaredField(mQClientFactory, "mQClientAPIImpl", mQClientAPIImpl, true);
        mQClientFactory = spy(mQClientFactory);
        factoryTable.put(pushConsumer.buildMQClientId(), mQClientFactory);
        doReturn(false).when(mQClientFactory).updateTopicRouteInfoFromNameServer(anyString());
        doReturn(null).when(mQClientFactory).queryAssignment(anyString(), anyString(), anyString(), any(MessageModel.class), anyInt());
        doReturn(new FindBrokerResult("127.0.0.1:10911", false)).when(mQClientFactory).findBrokerAddressInSubscribe(anyString(), anyLong(), anyBoolean());

        rebalanceImpl = spy(pushConsumerImpl.getRebalanceImpl());
        doReturn(123L).when(rebalanceImpl).computePullFromWhereWithException(any(MessageQueue.class));
        Field field = DefaultMQPushConsumerImpl.class.getDeclaredField("rebalanceImpl");
        field.setAccessible(true);
        field.set(pushConsumerImpl, rebalanceImpl);

        field = DefaultMQPushConsumerImpl.class.getDeclaredField("doNotUpdateTopicSubscribeInfoWhenSubscriptionChanged");
        field.setAccessible(true);
        field.set(null, true);

        Set<MessageQueue> messageQueueSet = new HashSet<MessageQueue>();
        messageQueueSet.add(createPullRequest().getMessageQueue());
        pushConsumerImpl.updateTopicSubscribeInfo(topic, messageQueueSet);

        pushConsumerImpl.setmQClientFactory(mQClientFactory);

        pullAPIWrapper = spy(new PullAPIWrapper(mQClientFactory, consumerGroup, false));
        FieldUtils.writeDeclaredField(pushConsumerImpl, "pullAPIWrapper", pullAPIWrapper, true);

        when(mQClientAPIImpl.pullMessage(anyString(), any(PullMessageRequestHeader.class),
            anyLong(), any(CommunicationMode.class), nullable(PullCallback.class)))
            .thenAnswer(new Answer<PullResult>() {
                @Override
                public PullResult answer(InvocationOnMock mock) throws Throwable {
                    PullMessageRequestHeader requestHeader = mock.getArgument(1);
                    MessageClientExt messageClientExt = new MessageClientExt();
                    messageClientExt.setTopic(topic);
                    messageClientExt.setQueueId(0);
                    messageClientExt.setQueueOffset(queueOffset.getAndIncrement());
                    messageClientExt.setMsgId("1024");
                    messageClientExt.setBody(msgBody);
                    messageClientExt.setOffsetMsgId("234");
                    messageClientExt.setBornHost(new InetSocketAddress(8080));
                    messageClientExt.setStoreHost(new InetSocketAddress(8080));
                    PullResult pullResult = createPullResult(requestHeader, PullStatus.FOUND, Collections.<MessageExt>singletonList(messageClientExt));
                    ((PullCallback) mock.getArgument(4)).onSuccess(pullResult);
                    return pullResult;
                }
            });

        pushConsumer.subscribe(topic, "*");
        pushConsumer.start();

        mQClientFactory.registerConsumer(consumerGroup, pushConsumerImpl);
    }

    @AfterClass
    public static void terminate() {
        pushConsumer.shutdown();
    }

    @Test
    public void testStart_OffsetShouldNotNUllAfterStart() {
        Assert.assertNotNull(pushConsumer.getOffsetStore());
    }

    @Test
    public void testPullMessage_Success() throws InterruptedException, RemotingException, MQBrokerException {
        final CountDownLatch countDownLatch = new CountDownLatch(1);
        final AtomicReference<MessageExt> messageAtomic = new AtomicReference<MessageExt>();
        pushConsumer.getDefaultMQPushConsumerImpl().setConsumeMessageService(new ConsumeMessageConcurrentlyService(pushConsumer.getDefaultMQPushConsumerImpl(), new MessageListenerConcurrently() {
            @Override
            public ConsumeConcurrentlyStatus consumeMessage(List<MessageExt> msgs,
                ConsumeConcurrentlyContext context) {
                messageAtomic.set(msgs.get(0));
                countDownLatch.countDown();
                return null;
            }
        }));

        PullMessageService pullMessageService = mQClientFactory.getPullMessageService();
        pullMessageService.executePullRequestImmediately(createPullRequest());
        countDownLatch.await(10, TimeUnit.SECONDS);
        MessageExt msg = messageAtomic.get();
        assertThat(msg).isNotNull();
        assertThat(msg.getTopic()).isEqualTo(topic);
        assertThat(msg.getBody()).isEqualTo(msgBody);
    }

    @Test(timeout = 20000)
    public void testPullMessage_SuccessWithOrderlyService() throws Exception {
        final CountDownLatch countDownLatch = new CountDownLatch(1);
        final AtomicReference<MessageExt> messageAtomic = new AtomicReference<MessageExt>();

        MessageListenerOrderly listenerOrderly = new MessageListenerOrderly() {
            @Override
            public ConsumeOrderlyStatus consumeMessage(List<MessageExt> msgs, ConsumeOrderlyContext context) {
                messageAtomic.set(msgs.get(0));
                countDownLatch.countDown();
                return null;
            }
        };
        pushConsumer.registerMessageListener(listenerOrderly);
        pushConsumer.getDefaultMQPushConsumerImpl().setConsumeMessageService(new ConsumeMessageOrderlyService(pushConsumer.getDefaultMQPushConsumerImpl(), listenerOrderly));
        pushConsumer.getDefaultMQPushConsumerImpl().setConsumeOrderly(true);
        pushConsumer.getDefaultMQPushConsumerImpl().doRebalance();
        PullMessageService pullMessageService = mQClientFactory.getPullMessageService();
        pullMessageService.executePullRequestLater(createPullRequest(), 100);

        countDownLatch.await();
        MessageExt msg = messageAtomic.get();
        assertThat(msg).isNotNull();
        assertThat(msg.getTopic()).isEqualTo(topic);
        assertThat(msg.getBody()).isEqualTo(msgBody);
    }

    @Test
    public void testCheckConfig() {
        DefaultMQPushConsumer pushConsumer = createPushConsumer();

        pushConsumer.setPullThresholdForQueue(65535 + 1);
        try {
            pushConsumer.start();
            failBecauseExceptionWasNotThrown(MQClientException.class);
        } catch (MQClientException e) {
            assertThat(e).hasMessageContaining("pullThresholdForQueue Out of range [1, 65535]");
        }

        pushConsumer = createPushConsumer();
        pushConsumer.setPullThresholdForTopic(65535 * 100 + 1);

        try {
            pushConsumer.start();
            failBecauseExceptionWasNotThrown(MQClientException.class);
        } catch (MQClientException e) {
            assertThat(e).hasMessageContaining("pullThresholdForTopic Out of range [1, 6553500]");
        }

        pushConsumer = createPushConsumer();
        pushConsumer.setPullThresholdSizeForQueue(1024 + 1);
        try {
            pushConsumer.start();
            failBecauseExceptionWasNotThrown(MQClientException.class);
        } catch (MQClientException e) {
            assertThat(e).hasMessageContaining("pullThresholdSizeForQueue Out of range [1, 1024]");
        }

        pushConsumer = createPushConsumer();
        pushConsumer.setPullThresholdSizeForTopic(1024 * 100 + 1);
        try {
            pushConsumer.start();
            failBecauseExceptionWasNotThrown(MQClientException.class);
        } catch (MQClientException e) {
            assertThat(e).hasMessageContaining("pullThresholdSizeForTopic Out of range [1, 102400]");
        }
    }

    @Test(timeout = 20000)
    public void testGracefulShutdown() throws InterruptedException, RemotingException, MQBrokerException, MQClientException {
        final CountDownLatch countDownLatch = new CountDownLatch(1);
        pushConsumer.setAwaitTerminationMillisWhenShutdown(2000);
        final AtomicBoolean messageConsumedFlag = new AtomicBoolean(false);
        pushConsumer.getDefaultMQPushConsumerImpl().setConsumeMessageService(new ConsumeMessageConcurrentlyService(pushConsumer.getDefaultMQPushConsumerImpl(), new MessageListenerConcurrently() {
            @Override
            public ConsumeConcurrentlyStatus consumeMessage(List<MessageExt> msgs,
                ConsumeConcurrentlyContext context) {
                assertThat(msgs.get(0).getBody()).isEqualTo(msgBody);
                countDownLatch.countDown();
                try {
                    Thread.sleep(1000);
                    messageConsumedFlag.set(true);
                } catch (InterruptedException e) {
                }

                return null;
            }
        }));

        PullMessageService pullMessageService = mQClientFactory.getPullMessageService();
        pullMessageService.executePullRequestImmediately(createPullRequest());
        assertThat(countDownLatch.await(30, TimeUnit.SECONDS)).isTrue();

        pushConsumer.shutdown();
        assertThat(messageConsumedFlag.get()).isTrue();
    }

    private DefaultMQPushConsumer createPushConsumer() {
        DefaultMQPushConsumer pushConsumer = new DefaultMQPushConsumer(consumerGroup);
        pushConsumer.registerMessageListener(new MessageListenerConcurrently() {
            @Override
            public ConsumeConcurrentlyStatus consumeMessage(List<MessageExt> msgs,
                ConsumeConcurrentlyContext context) {
                return null;
            }
        });
        return pushConsumer;
    }

    private PullRequest createPullRequest() {
        PullRequest pullRequest = new PullRequest();
        pullRequest.setConsumerGroup(consumerGroup);
        pullRequest.setNextOffset(queueOffset.get());

        MessageQueue messageQueue = new MessageQueue();
        messageQueue.setBrokerName(brokerName);
        messageQueue.setQueueId(0);
        messageQueue.setTopic(topic);
        pullRequest.setMessageQueue(messageQueue);
        ProcessQueue processQueue = new ProcessQueue();
        processQueue.setLocked(true);
        processQueue.setLastLockTimestamp(System.currentTimeMillis());
        pullRequest.setProcessQueue(processQueue);

        return pullRequest;
    }

    private PullResultExt createPullResult(PullMessageRequestHeader requestHeader, PullStatus pullStatus,
        List<MessageExt> messageExtList) throws Exception {
        ByteArrayOutputStream outputStream = new ByteArrayOutputStream();
        for (MessageExt messageExt : messageExtList) {
            outputStream.write(MessageDecoder.encode(messageExt, false));
        }
        return new PullResultExt(pullStatus, requestHeader.getQueueOffset() + messageExtList.size(), 123, 2048, messageExtList, 0, outputStream.toByteArray());
    }

    @Test
    public void testPullMessage_ExceptionOccursWhenComputePullFromWhere() throws MQClientException {
        final CountDownLatch countDownLatch = new CountDownLatch(1);
        final MessageExt[] messageExts = new MessageExt[1];
        pushConsumer.getDefaultMQPushConsumerImpl().setConsumeMessageService(
<<<<<<< HEAD
                new ConsumeMessageConcurrentlyService(pushConsumer.getDefaultMQPushConsumerImpl(),
                    new MessageListenerConcurrently() {
                        @Override public ConsumeConcurrentlyStatus consumeMessage(List<MessageExt> msgs,
                            ConsumeConcurrentlyContext context) {
                            messageExts[0] = msgs.get(0);
                            return null;
                        }
                    }));
=======
            new ConsumeMessageConcurrentlyService(pushConsumer.getDefaultMQPushConsumerImpl(), new MessageListenerConcurrently() {
                @Override public ConsumeConcurrentlyStatus consumeMessage(List<MessageExt> msgs,
                    ConsumeConcurrentlyContext context) {
                    messageExts[0] = msgs.get(0);
                    return null;
                }
            }));
>>>>>>> 13933297

        pushConsumer.getDefaultMQPushConsumerImpl().setConsumeOrderly(true);
        PullMessageService pullMessageService = mQClientFactory.getPullMessageService();
        pullMessageService.executePullRequestImmediately(createPullRequest());
        assertThat(messageExts[0]).isNull();
    }
}<|MERGE_RESOLUTION|>--- conflicted
+++ resolved
@@ -95,24 +95,12 @@
     private MQClientAPIImpl mQClientAPIImpl;
     private PullAPIWrapper pullAPIWrapper;
     private RebalanceImpl rebalanceImpl;
-<<<<<<< HEAD
-    private DefaultMQPushConsumer pushConsumer;
+    private static DefaultMQPushConsumer pushConsumer;
     private AtomicLong queueOffset = new AtomicLong(1024);;
-=======
-    private RebalancePushImpl rebalancePushImpl;
-    private static DefaultMQPushConsumer pushConsumer;
->>>>>>> 13933297
 
     @Before
     public void init() throws Exception {
         ConcurrentMap<String, MQClientInstance> factoryTable = (ConcurrentMap<String, MQClientInstance>) FieldUtils.readDeclaredField(MQClientManager.getInstance(), "factoryTable", true);
-<<<<<<< HEAD
-        for (MQClientInstance instance : factoryTable.values()) {
-            instance.shutdown();
-        }
-        factoryTable.clear();
-
-=======
         for (Map.Entry<String, MQClientInstance> entry : factoryTable.entrySet()) {
             entry.getValue().shutdown();
         }
@@ -138,7 +126,7 @@
                 }
             });
 
->>>>>>> 13933297
+
         consumerGroup = "FooBarGroup" + System.currentTimeMillis();
         pushConsumer = new DefaultMQPushConsumer(consumerGroup);
         pushConsumer.setNamesrvAddr("127.0.0.1:9876");
@@ -385,7 +373,6 @@
         final CountDownLatch countDownLatch = new CountDownLatch(1);
         final MessageExt[] messageExts = new MessageExt[1];
         pushConsumer.getDefaultMQPushConsumerImpl().setConsumeMessageService(
-<<<<<<< HEAD
                 new ConsumeMessageConcurrentlyService(pushConsumer.getDefaultMQPushConsumerImpl(),
                     new MessageListenerConcurrently() {
                         @Override public ConsumeConcurrentlyStatus consumeMessage(List<MessageExt> msgs,
@@ -394,15 +381,6 @@
                             return null;
                         }
                     }));
-=======
-            new ConsumeMessageConcurrentlyService(pushConsumer.getDefaultMQPushConsumerImpl(), new MessageListenerConcurrently() {
-                @Override public ConsumeConcurrentlyStatus consumeMessage(List<MessageExt> msgs,
-                    ConsumeConcurrentlyContext context) {
-                    messageExts[0] = msgs.get(0);
-                    return null;
-                }
-            }));
->>>>>>> 13933297
 
         pushConsumer.getDefaultMQPushConsumerImpl().setConsumeOrderly(true);
         PullMessageService pullMessageService = mQClientFactory.getPullMessageService();
