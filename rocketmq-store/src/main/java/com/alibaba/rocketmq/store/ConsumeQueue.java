/**
 * Copyright (C) 2010-2013 Alibaba Group Holding Limited
 * <p/>
 * Licensed under the Apache License, Version 2.0 (the "License");
 * you may not use this file except in compliance with the License.
 * You may obtain a copy of the License at
 * <p/>
 * http://www.apache.org/licenses/LICENSE-2.0
 * <p/>
 * Unless required by applicable law or agreed to in writing, software
 * distributed under the License is distributed on an "AS IS" BASIS,
 * WITHOUT WARRANTIES OR CONDITIONS OF ANY KIND, either express or implied.
 * See the License for the specific language governing permissions and
 * limitations under the License.
 */
package com.alibaba.rocketmq.store;

import com.alibaba.rocketmq.common.constant.LoggerName;
import org.slf4j.Logger;
import org.slf4j.LoggerFactory;

import java.io.File;
import java.nio.ByteBuffer;
import java.util.List;


/**
 * 消费队列实现
 *
 * @author shijia.wxr<vintage.wang@gmail.com>
 * @since 2013-7-21
 */
public class ConsumeQueue {
    // 存储单元大小
    public static final int CQStoreUnitSize = 20;
    private static final Logger log = LoggerFactory.getLogger(LoggerName.StoreLoggerName);
    private static final Logger logError = LoggerFactory.getLogger(LoggerName.StoreErrorLoggerName);
    // 存储顶层对象
    private final DefaultMessageStore defaultMessageStore;
    // 存储消息索引的队列
    private final MapedFileQueue mapedFileQueue;
    // Topic
    private final String topic;
    // queueId
    private final int queueId;
    // 写索引时用到的ByteBuffer
    private final ByteBuffer byteBufferIndex;
    // 配置
    private final String storePath;
    private final int mapedFileSize;
    // 最后一个消息对应的物理Offset
    private long maxPhysicOffset = -1;
    // 逻辑队列的最小Offset，删除物理文件时，计算出来的最小Offset
    // 实际使用需要除以 StoreUnitSize
    private volatile long minLogicOffset = 0;


    public ConsumeQueue(//
                        final String topic,//
                        final int queueId,//
                        final String storePath,//
                        final int mapedFileSize,//
                        final DefaultMessageStore defaultMessageStore) {
        this.storePath = storePath;
        this.mapedFileSize = mapedFileSize;
        this.defaultMessageStore = defaultMessageStore;

        this.topic = topic;
        this.queueId = queueId;

        String queueDir = this.storePath//
                + File.separator + topic//
                + File.separator + queueId;//

        this.mapedFileQueue = new MapedFileQueue(queueDir, mapedFileSize, null);

        this.byteBufferIndex = ByteBuffer.allocate(CQStoreUnitSize);
    }


    public boolean load() {
        boolean result = this.mapedFileQueue.load();
        log.info("load consume queue " + this.topic + "-" + this.queueId + " " + (result ? "OK" : "Failed"));
        return result;
    }


    public void recover() {
        final List<MapedFile> mapedFiles = this.mapedFileQueue.getMapedFiles();
        if (!mapedFiles.isEmpty()) {
            // 从倒数第三个文件开始恢复
            int index = mapedFiles.size() - 3;
            if (index < 0)
                index = 0;

            int mapedFileSizeLogics = this.mapedFileSize;
            MapedFile mapedFile = mapedFiles.get(index);
            ByteBuffer byteBuffer = mapedFile.sliceByteBuffer();
            long processOffset = mapedFile.getFileFromOffset();
            long mapedFileOffset = 0;
            while (true) {
                for (int i = 0; i < mapedFileSizeLogics; i += CQStoreUnitSize) {
                    long offset = byteBuffer.getLong();
                    int size = byteBuffer.getInt();
                    long tagsCode = byteBuffer.getLong();

                    // 说明当前存储单元有效
                    // TODO 这样判断有效是否合理？
                    if (offset >= 0 && size > 0) {
                        mapedFileOffset = i + CQStoreUnitSize;
                        this.maxPhysicOffset = offset;
                    } else {
                        log.info("recover current consume queue file over,  " + mapedFile.getFileName() + " "
                                + offset + " " + size + " " + tagsCode);
                        break;
                    }
                }

                // 走到文件末尾，切换至下一个文件
                if (mapedFileOffset == mapedFileSizeLogics) {
                    index++;
                    if (index >= mapedFiles.size()) {
                        // 当前条件分支不可能发生
                        log.info("recover last consume queue file over, last maped file "
                                + mapedFile.getFileName());
                        break;
                    } else {
                        mapedFile = mapedFiles.get(index);
                        byteBuffer = mapedFile.sliceByteBuffer();
                        processOffset = mapedFile.getFileFromOffset();
                        mapedFileOffset = 0;
                        log.info("recover next consume queue file, " + mapedFile.getFileName());
                    }
                } else {
                    log.info("recover current consume queue queue over " + mapedFile.getFileName() + " "
                            + (processOffset + mapedFileOffset));
                    break;
                }
            }

            processOffset += mapedFileOffset;
            this.mapedFileQueue.truncateDirtyFiles(processOffset);
        }
    }


    /**
     * 二分查找查找消息发送时间最接近timestamp逻辑队列的offset
     */
    public long getOffsetInQueueByTime(final long timestamp) {
        MapedFile mapedFile = this.mapedFileQueue.getMapedFileByTime(timestamp);
        if (mapedFile != null) {
            long offset = 0;
            // low:第一个索引信息的起始位置
            // minLogicOffset有设置值则从
            // minLogicOffset-mapedFile.getFileFromOffset()位置开始才是有效值
            int low =
                    minLogicOffset > mapedFile.getFileFromOffset() ? (int) (minLogicOffset - mapedFile
                            .getFileFromOffset()) : 0;

            // high:最后一个索引信息的起始位置
            int high = 0;
            int midOffset = -1, targetOffset = -1, leftOffset = -1, rightOffset = -1;
            long leftIndexValue = -1L, rightIndexValue = -1L;
            long minPhyOffset =this.defaultMessageStore.getMinPhyOffset();
            // 取出该mapedFile里面所有的映射空间(没有映射的空间并不会返回,不会返回文件空洞)
            SelectMapedBufferResult sbr = mapedFile.selectMapedBuffer(0);
            if (null != sbr) {
                ByteBuffer byteBuffer = sbr.getByteBuffer();
                high = byteBuffer.limit() - CQStoreUnitSize;
                try {
                    while (high >= low) {
                        midOffset = (low + high) / (2 * CQStoreUnitSize) * CQStoreUnitSize;
                        byteBuffer.position(midOffset);
                        long phyOffset = byteBuffer.getLong();
                        int size = byteBuffer.getInt();
                        if(phyOffset<minPhyOffset){
                            //比最小的物理ｏｆｆｓｅｔ小，说明消息已经被删除了　
                            low = midOffset + CQStoreUnitSize;
                            leftOffset = midOffset;
                            continue;
                        }
                        // 比较时间, 折半
                        long storeTime =
                                this.defaultMessageStore.getCommitLog().pickupStoretimestamp(phyOffset, size);
                        if (storeTime < 0) {
<<<<<<< HEAD
                            // 没有从物理文件找到消息，此时先不返回
                            low = midOffset + CQStoreUnitSize;
                            leftOffset = midOffset;
                            leftIndexValue = storeTime;
                        }
                        else if (storeTime == timestamp) {
=======
                            // 没有从物理文件找到消息，此时直接返回0
                            return 0;
                        } else if (storeTime == timestamp) {
>>>>>>> 7d66d5bf
                            targetOffset = midOffset;
                            break;
                        } else if (storeTime > timestamp) {
                            high = midOffset - CQStoreUnitSize;
                            rightOffset = midOffset;
                            rightIndexValue = storeTime;
                        } else {
                            low = midOffset + CQStoreUnitSize;
                            leftOffset = midOffset;
                            leftIndexValue = storeTime;
                        }
                    }

                    if (targetOffset != -1) {
                        // 查询的时间正好是消息索引记录写入的时间
                        offset = targetOffset;
                    } else {
                        if (leftIndexValue == -1) {
                            // timestamp 时间小于该MapedFile中第一条记录记录的时间
                            offset = rightOffset;
                        } else if (rightIndexValue == -1) {
                            // timestamp 时间大于该MapedFile中最后一条记录记录的时间
                            offset = leftOffset;
                        } else {
                            // 取最接近timestamp的offset
                            offset =
                                    Math.abs(timestamp - leftIndexValue) > Math.abs(timestamp
                                            - rightIndexValue) ? rightOffset : leftOffset;
                        }
                    }
                    if(offset<0){
                        //最终的结果也被删除了
                        return 0;
                    }
                    return (mapedFile.getFileFromOffset() + offset) / CQStoreUnitSize;
                } finally {
                    sbr.release();
                }
            }
        }

        // 映射文件被标记为不可用时返回0
        return 0;
    }


    /**
     * 根据物理Offset删除无效逻辑文件
     */
    public void truncateDirtyLogicFiles(long phyOffet) {
        // 逻辑队列每个文件大小
        int logicFileSize = this.mapedFileSize;

        // 先改变逻辑队列存储的物理Offset
        this.maxPhysicOffset = phyOffet - 1;

        while (true) {
            MapedFile mapedFile = this.mapedFileQueue.getLastMapedFile2();
            if (mapedFile != null) {
                ByteBuffer byteBuffer = mapedFile.sliceByteBuffer();
                // 先将Offset清空
                mapedFile.setWrotePostion(0);
                mapedFile.setCommittedPosition(0);

                for (int i = 0; i < logicFileSize; i += CQStoreUnitSize) {
                    long offset = byteBuffer.getLong();
                    int size = byteBuffer.getInt();
                    byteBuffer.getLong();

                    // 逻辑文件起始单元
                    if (0 == i) {
                        if (offset >= phyOffet) {
                            this.mapedFileQueue.deleteLastMapedFile();
                            break;
                        } else {
                            int pos = i + CQStoreUnitSize;
                            mapedFile.setWrotePostion(pos);
                            mapedFile.setCommittedPosition(pos);
                            this.maxPhysicOffset = offset;
                        }
                    }
                    // 逻辑文件中间单元
                    else {
                        // 说明当前存储单元有效
                        if (offset >= 0 && size > 0) {
                            // 如果逻辑队列存储的最大物理offset大于物理队列最大offset，则返回
                            if (offset >= phyOffet) {
                                return;
                            }

                            int pos = i + CQStoreUnitSize;
                            mapedFile.setWrotePostion(pos);
                            mapedFile.setCommittedPosition(pos);
                            this.maxPhysicOffset = offset;

                            // 如果最后一个MapedFile扫描完，则返回
                            if (pos == logicFileSize) {
                                return;
                            }
                        } else {
                            return;
                        }
                    }
                }
            } else {
                break;
            }
        }
    }


    /**
     * 返回最后一条消息对应物理队列的Next Offset
     */
    public long getLastOffset() {
        // 物理队列Offset
        long lastOffset = -1;
        // 逻辑队列每个文件大小
        int logicFileSize = this.mapedFileSize;

        MapedFile mapedFile = this.mapedFileQueue.getLastMapedFile2();
        if (mapedFile != null) {
            // 找到写入位置对应的索引项的起始位置
            int position = mapedFile.getWrotePostion() - CQStoreUnitSize;
            if (position < 0)
                position = 0;

            ByteBuffer byteBuffer = mapedFile.sliceByteBuffer();
            byteBuffer.position(position);
            for (int i = 0; i < logicFileSize; i += CQStoreUnitSize) {
                long offset = byteBuffer.getLong();
                int size = byteBuffer.getInt();
                byteBuffer.getLong();

                // 说明当前存储单元有效
                if (offset >= 0 && size > 0) {
                    lastOffset = offset + size;
                } else {
                    break;
                }
            }
        }

        return lastOffset;
    }


    public boolean commit(final int flushLeastPages) {
        return this.mapedFileQueue.commit(flushLeastPages);
    }


    public int deleteExpiredFile(long offset) {
        int cnt = this.mapedFileQueue.deleteExpiredFileByOffset(offset, CQStoreUnitSize);
        // 无论是否删除文件，都需要纠正下最小值，因为有可能物理文件删除了，
        // 但是逻辑文件一个也删除不了
        this.correctMinOffset(offset);
        return cnt;
    }


    /**
     * 逻辑队列的最小Offset要比传入的物理最小phyMinOffset大
     */
    public void correctMinOffset(long phyMinOffset) {
        MapedFile mapedFile = this.mapedFileQueue.getFirstMapedFileOnLock();
        if (mapedFile != null) {
            SelectMapedBufferResult result = mapedFile.selectMapedBuffer(0);
            if (result != null) {
                try {
                    // 有消息存在
                    for (int i = 0; i < result.getSize(); i += ConsumeQueue.CQStoreUnitSize) {
                        long offsetPy = result.getByteBuffer().getLong();
                        result.getByteBuffer().getInt();
                        result.getByteBuffer().getLong();

                        if (offsetPy >= phyMinOffset) {
                            this.minLogicOffset = result.getMapedFile().getFileFromOffset() + i;
                            log.info("compute logics min offset: " + this.getMinOffsetInQuque() + ", topic: "
                                    + this.topic + ", queueId: " + this.queueId);
                            break;
                        }
                    }
                } catch (Exception e) {
                    e.printStackTrace();
                } finally {
                    result.release();
                }
            }
        }
    }


    public long getMinOffsetInQuque() {
        return this.minLogicOffset / CQStoreUnitSize;
    }


    public void putMessagePostionInfoWrapper(long offset, int size, long tagsCode, long storeTimestamp,
                                             long logicOffset) {
        final int MaxRetries = 30;
        boolean canWrite = this.defaultMessageStore.getRunningFlags().isWriteable();
        for (int i = 0; i < MaxRetries && canWrite; i++) {
            boolean result = this.putMessagePostionInfo(offset, size, tagsCode, logicOffset);
            if (result) {
                this.defaultMessageStore.getStoreCheckpoint().setLogicsMsgTimestamp(storeTimestamp);
                return;
            }
            // 只有一种情况会失败，创建新的MapedFile时报错或者超时
            else {
                // XXX: warn and notify me
                log.warn("[BUG]put commit log postion info to " + topic + ":" + queueId + " " + offset
                        + " failed, retry " + i + " times");

                try {
                    Thread.sleep(1000);
                } catch (InterruptedException e) {
                    log.warn("", e);
                }
            }
        }

        // XXX: warn and notify me
        log.error("[BUG]consume queue can not write, {} {}", this.topic, this.queueId);
        this.defaultMessageStore.getRunningFlags().makeLogicsQueueError();
    }


    /**
     * 存储一个20字节的信息，putMessagePostionInfo只有一个线程调用，所以不需要加锁
     *
     * @param offset
     *         消息对应的CommitLog offset
     * @param size
     *         消息在CommitLog存储的大小
     * @param tagsCode
     *         tags 计算出来的长整数
     *
     * @return 是否成功
     */
    private boolean putMessagePostionInfo(final long offset, final int size, final long tagsCode,
                                          final long cqOffset) {
        // 在数据恢复时会走到这个流程
        if (offset <= this.maxPhysicOffset) {
            return true;
        }

        this.byteBufferIndex.flip();
        this.byteBufferIndex.limit(CQStoreUnitSize);
        this.byteBufferIndex.putLong(offset);
        this.byteBufferIndex.putInt(size);
        this.byteBufferIndex.putLong(tagsCode);

        final long expectLogicOffset = cqOffset * CQStoreUnitSize;

        MapedFile mapedFile = this.mapedFileQueue.getLastMapedFile(expectLogicOffset);
        if (mapedFile != null) {
            // 纠正MapedFile逻辑队列索引顺序
            if (mapedFile.isFirstCreateInQueue() && cqOffset != 0 && mapedFile.getWrotePostion() == 0) {
                this.minLogicOffset = expectLogicOffset;
                this.fillPreBlank(mapedFile, expectLogicOffset);
                log.info("fill pre blank space " + mapedFile.getFileName() + " " + expectLogicOffset + " "
                        + mapedFile.getWrotePostion());
            }

            if (cqOffset != 0) {
                long currentLogicOffset = mapedFile.getWrotePostion() + mapedFile.getFileFromOffset();
                if (expectLogicOffset != currentLogicOffset) {
                    // XXX: warn and notify me
                    logError
                            .warn(
                                    "[BUG]logic queue order maybe wrong, expectLogicOffset: {} currentLogicOffset: {} Topic: {} QID: {} Diff: {}",//
                                    expectLogicOffset, //
                                    currentLogicOffset,//
                                    this.topic,//
                                    this.queueId,//
                                    expectLogicOffset - currentLogicOffset//
                            );
                }
            }

            // 记录物理队列最大offset
            this.maxPhysicOffset = offset;
            return mapedFile.appendMessage(this.byteBufferIndex.array());
        }

        return false;
    }


    private void fillPreBlank(final MapedFile mapedFile, final long untilWhere) {
        ByteBuffer byteBuffer = ByteBuffer.allocate(CQStoreUnitSize);
        byteBuffer.putLong(0L);
        byteBuffer.putInt(Integer.MAX_VALUE);
        byteBuffer.putLong(0L);

        int until = (int) (untilWhere % this.mapedFileQueue.getMapedFileSize());
        for (int i = 0; i < until; i += CQStoreUnitSize) {
            mapedFile.appendMessage(byteBuffer.array());
        }
    }


    /**
     * 返回Index Buffer
     *
     * @param startIndex
     *         起始偏移量索引
     */
    public SelectMapedBufferResult getIndexBuffer(final long startIndex) {
        int mapedFileSize = this.mapedFileSize;
        long offset = startIndex * CQStoreUnitSize;
        if (offset >= this.getMinLogicOffset()) {
            MapedFile mapedFile = this.mapedFileQueue.findMapedFileByOffset(offset);
            if (mapedFile != null) {
                SelectMapedBufferResult result = mapedFile.selectMapedBuffer((int) (offset % mapedFileSize));
                return result;
            }
        }
        return null;
    }

    public long getMinLogicOffset() {
        return minLogicOffset;
    }

    public void setMinLogicOffset(long minLogicOffset) {
        this.minLogicOffset = minLogicOffset;
    }

    public long rollNextFile(final long index) {
        int mapedFileSize = this.mapedFileSize;
        int totalUnitsInFile = mapedFileSize / CQStoreUnitSize;
        return (index + totalUnitsInFile - index % totalUnitsInFile);
    }

    public String getTopic() {
        return topic;
    }

    public int getQueueId() {
        return queueId;
    }

    public long getMaxPhysicOffset() {
        return maxPhysicOffset;
    }

    public void setMaxPhysicOffset(long maxPhysicOffset) {
        this.maxPhysicOffset = maxPhysicOffset;
    }

    public void destroy() {
        this.maxPhysicOffset = -1;
        this.minLogicOffset = 0;
        this.mapedFileQueue.destroy();
    }

    /**
     * 获取当前队列中的消息总数
     */
    public long getMessageTotalInQueue() {
        return this.getMaxOffsetInQuque() - this.getMinOffsetInQuque();
    }


    public long getMaxOffsetInQuque() {
        return this.mapedFileQueue.getMaxOffset() / CQStoreUnitSize;
    }


    public void checkSelf() {
        mapedFileQueue.checkSelf();
    }
}<|MERGE_RESOLUTION|>--- conflicted
+++ resolved
@@ -162,7 +162,7 @@
             int high = 0;
             int midOffset = -1, targetOffset = -1, leftOffset = -1, rightOffset = -1;
             long leftIndexValue = -1L, rightIndexValue = -1L;
-            long minPhyOffset =this.defaultMessageStore.getMinPhyOffset();
+
             // 取出该mapedFile里面所有的映射空间(没有映射的空间并不会返回,不会返回文件空洞)
             SelectMapedBufferResult sbr = mapedFile.selectMapedBuffer(0);
             if (null != sbr) {
@@ -174,28 +174,14 @@
                         byteBuffer.position(midOffset);
                         long phyOffset = byteBuffer.getLong();
                         int size = byteBuffer.getInt();
-                        if(phyOffset<minPhyOffset){
-                            //比最小的物理ｏｆｆｓｅｔ小，说明消息已经被删除了　
-                            low = midOffset + CQStoreUnitSize;
-                            leftOffset = midOffset;
-                            continue;
-                        }
+
                         // 比较时间, 折半
                         long storeTime =
                                 this.defaultMessageStore.getCommitLog().pickupStoretimestamp(phyOffset, size);
                         if (storeTime < 0) {
-<<<<<<< HEAD
-                            // 没有从物理文件找到消息，此时先不返回
-                            low = midOffset + CQStoreUnitSize;
-                            leftOffset = midOffset;
-                            leftIndexValue = storeTime;
-                        }
-                        else if (storeTime == timestamp) {
-=======
                             // 没有从物理文件找到消息，此时直接返回0
                             return 0;
                         } else if (storeTime == timestamp) {
->>>>>>> 7d66d5bf
                             targetOffset = midOffset;
                             break;
                         } else if (storeTime > timestamp) {
@@ -226,10 +212,7 @@
                                             - rightIndexValue) ? rightOffset : leftOffset;
                         }
                     }
-                    if(offset<0){
-                        //最终的结果也被删除了
-                        return 0;
-                    }
+
                     return (mapedFile.getFileFromOffset() + offset) / CQStoreUnitSize;
                 } finally {
                     sbr.release();
